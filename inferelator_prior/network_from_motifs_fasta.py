from inferelator_prior.network_from_motifs import (add_common_arguments, parse_common_arguments,
                                                   load_and_process_motifs, network_build)
from inferelator_prior.processor.gtf import GTF_CHROMOSOME, GTF_GENENAME, get_fasta_lengths, select_genes
from inferelator_prior.processor.prior import summarize_target_per_regulator, MotifScorer, PRIOR_TF, PRIOR_GENE
from inferelator_prior.motifs.motif_scan import MotifScan

import argparse
import pandas as pd


def main():
    ap = argparse.ArgumentParser(description="Create a prior from a genome, TF motifs, and an optional BED file")

    # REQUIRED ARGUMENTS ###############################################################################################

    ap.add_argument("-m", "--motif", dest="motif", help="Motif file", metavar="PATH", required=True)
    ap.add_argument("-f", "--fasta", dest="fasta", help="Promoter FASTA file", metavar="FILE", required=True)
    #ap.add_argument("--scan-threshold", dest="scan_threshold", default="1e-4", help="Threshold for FIMO")

    # Process common arguments into values
    add_common_arguments(ap)
    args = ap.parse_args()
<<<<<<< HEAD
    #out_prefix, _window, _tandem, _use_tss, _gl, _tfl, _minfo = parse_common_arguments(args)
    out_prefix, _window, _tandem, _use_tss, _gl, _tfl, _minfo, _ = parse_common_arguments(args)
=======
    out_prefix, _window, _tandem, _use_tss, _gl, _tfl, _minfo, _ = parse_common_arguments(args)

>>>>>>> faf5e470
    _, _, prior_data = build_motif_prior_from_fasta(args.motif, args.fasta,
                                                    num_cores=args.cores,
                                                    scanner_thresh=args.scan_thresh,
                                                    motif_ic=args.min_ic,
                                                    tandem=_tandem,
                                                    scanner_type=args.scanner,
                                                    motif_format=args.motif_format,
                                                    output_prefix=out_prefix,
                                                    gene_constraint_list=_gl,
                                                    regulator_constraint_list=_tfl,
                                                    debug=args.debug,
                                                    fuzzy_motif_names=args.fuzzy,
                                                    motif_info=_minfo,
                                                    shuffle=args.shuffle)


def build_motif_prior_from_fasta(motif_file, promoter_fasta_file, scanner_type='fimo', num_cores=1, motif_ic=6,
                                 tandem=100, truncate_prob=0.35, scanner_thresh="1e-4", motif_format="meme",
                                 gene_constraint_list=None, regulator_constraint_list=None,
                                 output_prefix=None, debug=False, fuzzy_motif_names=False, motif_info=None,
                                 shuffle=None):
    """
    Build a motif-based prior from promoter sequences extracted into a FASTA.

    :param motif_file: Path to motif file (meme or transfac format)
    :type motif_file: str
    :param promoter_fasta_file: Path to FASTA file containing promoter DNA
    :type promoter_fasta_file: str
    :param scanner_type: Which motif scanner to use. Options are 'fimo' or 'homer'
    :type scanner_type: str
    :param num_cores: Number of cores to use for parallelization. None uses all cores.
    :type num_cores: int, None
    :param motif_ic: Minimum informational content required to keep a motif hit. Defaults to 6 bits
    :type motif_ic: numeric
    :param tandem: Maximum distance to consider two TF bindings a single tandem array
    :type tandem: int
    :param truncate_prob: Truncate probabilities that flank a PWM/PFM until this value is reached. None disables.
    :type truncate_prob: numeric, None
    :param scanner_thresh: Probability threshold for the motif scanner. Defaults to 1e-4
    :type scanner_thresh: numeric
    :param motif_format: File format for motif_file. Defaults to meme. Also supports transfac.
    :type motif_format: str
    :param gene_constraint_list: A file
    :type gene_constraint_list: str, None
    :param regulator_constraint_list:
    :type regulator_constraint_list: str, None
    :param output_prefix: Prefix output files with this path / prefix
    :type output_prefix: str
    :param debug:
    :type debug: bool
    :param fuzzy_motif_names: Use fuzzy merging of motif names
    :type fuzzy_motif_names: bool
    :param motif_info: Information about motifs. This will override any details read in from motif file.
        A template can be generated from ``inferelator_prior.motif_information`` and modified as needed.
    :type motif_info: pd.DataFrame
    :param shuffle: Randomly shuffle motif PWMs using this seed. None disables. Defaults to None.
    :type shuffle: None, int
    :return prior_matrix, raw_matrix, prior_data: Filtered connectivity matrix, unfiltered score matrix, and unfiltered
        long dataframe with scored TF->Gene pairs and genomic locations
    :rtype: pd.DataFrame, pd.DataFrame, pd.DataFrame
    """

    # PROCESS MOTIF PWMS ###############################################################################################

    motifs, motif_information = load_and_process_motifs(motif_file, motif_format, truncate_prob=truncate_prob,
                                                        regulator_constraint_list=regulator_constraint_list,
                                                        fuzzy=fuzzy_motif_names, motif_constraint_info=motif_info,
                                                        shuffle=shuffle)

    # SCAN PROMOTERS FOR MOTIFS ########################################################################################

    # Load and scan target chromatin peaks
    print("Scanning promoter sequences ({f_c}) for motifs ({f_m})".format(f_c=promoter_fasta_file, f_m=motif_file))

    MotifScan.set_type(scanner_type)
    motif_peaks = MotifScan.scanner(motifs=motifs, num_workers=num_cores).scan(promoter_fasta_file,
                                                                               min_ic=motif_ic,
                                                                               threshold=scanner_thresh)

    promoters = get_fasta_lengths(promoter_fasta_file)
    genes = pd.DataFrame({GTF_GENENAME: list(promoters.keys())})

    if gene_constraint_list is not None:
        genes = select_genes(genes, gene_constraint_list)
        motif_peaks = motif_peaks.loc[motif_peaks[MotifScan.chromosome_col].isin(genes[GTF_GENENAME]), :]

    # PROCESS SCORES INTO NETWORK ######################################################################################
    print("Processing TF binding sites into prior")
    MotifScorer.set_information_criteria(min_binding_ic=motif_ic, max_dist=tandem)

    raw_matrix, prior_data = summarize_target_per_regulator(genes, motif_peaks, motif_information,
                                                            num_workers=num_cores, debug=debug, by_chromosome=False)

    return network_build(raw_matrix, prior_data, num_cores=num_cores, output_prefix=output_prefix, debug=debug)


if __name__ == '__main__':
    main()<|MERGE_RESOLUTION|>--- conflicted
+++ resolved
@@ -20,13 +20,9 @@
     # Process common arguments into values
     add_common_arguments(ap)
     args = ap.parse_args()
-<<<<<<< HEAD
-    #out_prefix, _window, _tandem, _use_tss, _gl, _tfl, _minfo = parse_common_arguments(args)
-    out_prefix, _window, _tandem, _use_tss, _gl, _tfl, _minfo, _ = parse_common_arguments(args)
-=======
+
     out_prefix, _window, _tandem, _use_tss, _gl, _tfl, _minfo, _ = parse_common_arguments(args)
 
->>>>>>> faf5e470
     _, _, prior_data = build_motif_prior_from_fasta(args.motif, args.fasta,
                                                     num_cores=args.cores,
                                                     scanner_thresh=args.scan_thresh,
